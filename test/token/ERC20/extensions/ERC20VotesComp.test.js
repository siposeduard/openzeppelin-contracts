--- conflicted
+++ resolved
@@ -10,18 +10,8 @@
 const ethSigUtil = require('eth-sig-util');
 const Wallet = require('ethereumjs-wallet').default;
 
-<<<<<<< HEAD
-const ERC20VotesComp = artifacts.require('$ERC20VotesComp');
-
-const { EIP712Domain, domainSeparator } = require('../../../helpers/eip712');
-const { getChainId } = require('../../../helpers/chainid');
-=======
-const { batchInBlock } = require('../../../helpers/txpool');
 const { getDomain, domainType, domainSeparator } = require('../../../helpers/eip712');
 const { clock, clockFromReceipt } = require('../../../helpers/time');
-
-const { shouldBehaveLikeEIP6372 } = require('../../../governance/utils/EIP6372.behavior');
->>>>>>> 1642b663
 
 const Delegation = [
   { name: 'delegatee', type: 'address' },
@@ -39,62 +29,18 @@
 
   const name = 'My Token';
   const symbol = 'MTKN';
+  const version = '1';
   const supply = new BN('10000000000000000000000000');
 
-<<<<<<< HEAD
-  beforeEach(async function () {
-    this.chainId = await getChainId();
-    this.token = await ERC20VotesComp.new(name, symbol, name, version);
-  });
-
-  it('initial nonce is 0', async function () {
-    expect(await this.token.nonces(holder)).to.be.bignumber.equal('0');
-  });
-
-  it('domain separator', async function () {
-    expect(await this.token.DOMAIN_SEPARATOR()).to.equal(
-      await domainSeparator({ name, version, chainId: this.chainId, verifyingContract: this.token.address }),
-    );
-  });
-
-  it('minting restriction', async function () {
-    const amount = new BN('2').pow(new BN('96'));
-    await expectRevert(this.token.$_mint(holder, amount), 'ERC20Votes: total supply risks overflowing votes');
-  });
-
-  describe('set delegation', function () {
-    describe('call', function () {
-      it('delegation with balance', async function () {
-        await this.token.$_mint(holder, supply);
-        expect(await this.token.delegates(holder)).to.be.equal(ZERO_ADDRESS);
-
-        const { receipt } = await this.token.delegate(holder, { from: holder });
-        expectEvent(receipt, 'DelegateChanged', {
-          delegator: holder,
-          fromDelegate: ZERO_ADDRESS,
-          toDelegate: holder,
-        });
-        expectEvent(receipt, 'DelegateVotesChanged', {
-          delegate: holder,
-          previousBalance: '0',
-          newBalance: supply,
-        });
-
-        expect(await this.token.delegates(holder)).to.be.equal(holder);
-
-        expect(await this.token.getCurrentVotes(holder)).to.be.bignumber.equal(supply);
-        expect(await this.token.getPriorVotes(holder, receipt.blockNumber - 1)).to.be.bignumber.equal('0');
-        await time.advanceBlock();
-        expect(await this.token.getPriorVotes(holder, receipt.blockNumber)).to.be.bignumber.equal(supply);
-=======
   for (const [mode, artifact] of Object.entries(MODES)) {
     describe(`vote with ${mode}`, function () {
       beforeEach(async function () {
-        this.token = await artifact.new(name, symbol, name);
->>>>>>> 1642b663
-      });
-
-      shouldBehaveLikeEIP6372(mode);
+        this.token = await artifact.new(name, symbol, name, version);
+        this.votes = this.token;
+      });
+
+      // includes EIP6372 behavior check
+      shouldBehaveLikeVotes(accounts, [1, 17, 42], { mode, fungible: true });
 
       it('initial nonce is 0', async function () {
         expect(await this.token.nonces(holder)).to.be.bignumber.equal('0');
@@ -107,6 +53,19 @@
       it('minting restriction', async function () {
         const amount = new BN('2').pow(new BN('96'));
         await expectRevert(this.token.$_mint(holder, amount), 'ERC20Votes: total supply risks overflowing votes');
+      });
+
+      it('recent checkpoints', async function () {
+        await this.token.delegate(holder, { from: holder });
+        for (let i = 0; i < 6; i++) {
+          await this.token.$_mint(holder, 1);
+        }
+        const timepoint = await clock[mode]();
+        expect(await this.token.numCheckpoints(holder)).to.be.bignumber.equal('6');
+        // recent
+        expect(await this.token.getPastVotes(holder, timepoint - 1)).to.be.bignumber.equal('5');
+        // non-recent
+        expect(await this.token.getPastVotes(holder, timepoint - 6)).to.be.bignumber.equal('0');
       });
 
       describe('set delegation', function () {
@@ -209,19 +168,11 @@
 
             await this.token.delegateBySig(delegatorAddress, nonce, MAX_UINT256, v, r, s);
 
-<<<<<<< HEAD
-        await expectRevert(
-          this.token.delegateBySig(delegatorAddress, nonce, MAX_UINT256, v, r, s),
-          'Votes: invalid nonce',
-        );
-      });
-=======
             await expectRevert(
               this.token.delegateBySig(delegatorAddress, nonce, MAX_UINT256, v, r, s),
-              'ERC20Votes: invalid nonce',
-            );
-          });
->>>>>>> 1642b663
+              'Votes: invalid nonce',
+            );
+          });
 
           it('rejects bad delegatee', async function () {
             const { v, r, s } = await buildData(this.token, {
@@ -242,24 +193,13 @@
               delegatee: delegatorAddress,
               nonce,
               expiry: MAX_UINT256,
-<<<<<<< HEAD
-            }),
-          ),
-        );
-        await expectRevert(
-          this.token.delegateBySig(delegatorAddress, nonce + 1, MAX_UINT256, v, r, s),
-          'Votes: invalid nonce',
-        );
-      });
-=======
             }).then(data => fromRpcSig(ethSigUtil.signTypedMessage(delegator.getPrivateKey(), { data })));
 
             await expectRevert(
               this.token.delegateBySig(delegatorAddress, nonce + 1, MAX_UINT256, v, r, s),
-              'ERC20Votes: invalid nonce',
-            );
-          });
->>>>>>> 1642b663
+              'Votes: invalid nonce',
+            );
+          });
 
           it('rejects expired permit', async function () {
             const expiry = (await time.latest()) - time.duration.weeks(1);
@@ -267,51 +207,11 @@
               delegatee: delegatorAddress,
               nonce,
               expiry,
-<<<<<<< HEAD
-            }),
-          ),
-        );
-
-        await expectRevert(
-          this.token.delegateBySig(delegatorAddress, nonce, expiry, v, r, s),
-          'Votes: signature expired',
-        );
-      });
-    });
-  });
-
-  describe('change delegation', function () {
-    beforeEach(async function () {
-      await this.token.$_mint(holder, supply);
-      await this.token.delegate(holder, { from: holder });
-    });
-
-    it('call', async function () {
-      expect(await this.token.delegates(holder)).to.be.equal(holder);
-
-      const { receipt } = await this.token.delegate(holderDelegatee, { from: holder });
-      expectEvent(receipt, 'DelegateChanged', {
-        delegator: holder,
-        fromDelegate: holder,
-        toDelegate: holderDelegatee,
-      });
-      expectEvent(receipt, 'DelegateVotesChanged', {
-        delegate: holder,
-        previousBalance: supply,
-        newBalance: '0',
-      });
-      expectEvent(receipt, 'DelegateVotesChanged', {
-        delegate: holderDelegatee,
-        previousBalance: '0',
-        newBalance: supply,
-      });
-=======
             }).then(data => fromRpcSig(ethSigUtil.signTypedMessage(delegator.getPrivateKey(), { data })));
->>>>>>> 1642b663
 
             await expectRevert(
               this.token.delegateBySig(delegatorAddress, nonce, expiry, v, r, s),
-              'ERC20Votes: signature expired',
+              'Votes: signature expired',
             );
           });
         });
@@ -382,6 +282,13 @@
             newBalance: supply.subn(1),
           });
 
+          const { logIndex: transferLogIndex } = receipt.logs.find(({ event }) => event == 'Transfer');
+          expect(
+            receipt.logs
+              .filter(({ event }) => event == 'DelegateVotesChanged')
+              .every(({ logIndex }) => transferLogIndex < logIndex),
+          ).to.be.equal(true);
+
           this.holderVotes = supply.subn(1);
           this.recipientVotes = '0';
         });
@@ -392,6 +299,13 @@
           const { receipt } = await this.token.transfer(recipient, 1, { from: holder });
           expectEvent(receipt, 'Transfer', { from: holder, to: recipient, value: '1' });
           expectEvent(receipt, 'DelegateVotesChanged', { delegate: recipient, previousBalance: '0', newBalance: '1' });
+
+          const { logIndex: transferLogIndex } = receipt.logs.find(({ event }) => event == 'Transfer');
+          expect(
+            receipt.logs
+              .filter(({ event }) => event == 'DelegateVotesChanged')
+              .every(({ logIndex }) => transferLogIndex < logIndex),
+          ).to.be.equal(true);
 
           this.holderVotes = '0';
           this.recipientVotes = '1';
@@ -410,20 +324,20 @@
           });
           expectEvent(receipt, 'DelegateVotesChanged', { delegate: recipient, previousBalance: '0', newBalance: '1' });
 
+          const { logIndex: transferLogIndex } = receipt.logs.find(({ event }) => event == 'Transfer');
+          expect(
+            receipt.logs
+              .filter(({ event }) => event == 'DelegateVotesChanged')
+              .every(({ logIndex }) => transferLogIndex < logIndex),
+          ).to.be.equal(true);
+
           this.holderVotes = supply.subn(1);
           this.recipientVotes = '1';
         });
 
-<<<<<<< HEAD
-    describe('getPriorVotes', function () {
-      it('reverts if block number >= current block', async function () {
-        await expectRevert(this.token.getPriorVotes(other1, 5e10), 'Checkpoints: block not yet mined');
-      });
-=======
         afterEach(async function () {
           expect(await this.token.getCurrentVotes(holder)).to.be.bignumber.equal(this.holderVotes);
           expect(await this.token.getCurrentVotes(recipient)).to.be.bignumber.equal(this.recipientVotes);
->>>>>>> 1642b663
 
           // need to advance 2 blocks to see the effect of a transfer on "getPriorVotes"
           const timepoint = await clock[mode]();
@@ -483,9 +397,9 @@
             expect(await this.token.numCheckpoints(other1)).to.be.bignumber.equal('0');
 
             const [t1, t2, t3] = await batchInBlock([
-              () => this.token.delegate(other1, { from: recipient, gas: 100000 }),
-              () => this.token.transfer(other2, 10, { from: recipient, gas: 100000 }),
-              () => this.token.transfer(other2, 10, { from: recipient, gas: 100000 }),
+              () => this.token.delegate(other1, { from: recipient, gas: 200000 }),
+              () => this.token.transfer(other2, 10, { from: recipient, gas: 200000 }),
+              () => this.token.transfer(other2, 10, { from: recipient, gas: 200000 }),
             ]);
             t1.timepoint = await clockFromReceipt[mode](t1.receipt);
             t2.timepoint = await clockFromReceipt[mode](t2.receipt);
@@ -504,7 +418,7 @@
 
         describe('getPriorVotes', function () {
           it('reverts if block number >= current block', async function () {
-            await expectRevert(this.token.getPriorVotes(other1, 5e10), 'ERC20Votes: future lookup');
+            await expectRevert(this.token.getPriorVotes(other1, 5e10), 'Votes: future lookup');
           });
 
           it('returns 0 if there are no checkpoints', async function () {
@@ -586,28 +500,13 @@
         });
       });
 
-<<<<<<< HEAD
-  describe('getPastTotalSupply', function () {
-    beforeEach(async function () {
-      await this.token.delegate(holder, { from: holder });
-    });
-
-    it('reverts if block number >= current block', async function () {
-      await expectRevert(this.token.getPastTotalSupply(5e10), 'Checkpoints: block not yet mined');
-    });
-
-    it('returns 0 if there are no checkpoints', async function () {
-      expect(await this.token.getPastTotalSupply(0)).to.be.bignumber.equal('0');
-    });
-=======
       describe('getPastTotalSupply', function () {
         beforeEach(async function () {
           await this.token.delegate(holder, { from: holder });
         });
->>>>>>> 1642b663
 
         it('reverts if block number >= current block', async function () {
-          await expectRevert(this.token.getPastTotalSupply(5e10), 'ERC20Votes: future lookup');
+          await expectRevert(this.token.getPastTotalSupply(5e10), 'Votes: future lookup');
         });
 
         it('returns 0 if there are no checkpoints', async function () {
@@ -676,18 +575,5 @@
         });
       });
     });
-<<<<<<< HEAD
-  });
-
-  describe('Voting workflow', function () {
-    beforeEach(async function () {
-      this.name = name;
-      this.votes = this.token;
-    });
-
-    shouldBehaveLikeVotes(accounts, [1, 17, 42]);
-  });
-=======
   }
->>>>>>> 1642b663
 });